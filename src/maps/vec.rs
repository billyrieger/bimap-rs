--- conflicted
+++ resolved
@@ -90,26 +90,7 @@
     }
 }
 
-<<<<<<< HEAD
 impl<V> MapIterator for InnerMap<usize, V> {
-=======
-impl<V> Retain for VecMap<usize, V> {
-    fn retain<F>(&mut self, mut f: F)
-    where
-        F: FnMut(&usize, &V) -> bool,
-    {
-        self.values.iter_mut().for_each(|slot| {
-            if let Slot::Full(k, v) = slot {
-                if !f(k, v) {
-                    slot.take();
-                }
-            }
-        })
-    }
-}
-
-impl<V> MapIterator for VecMap<usize, V> {
->>>>>>> 20c28a5a
     type MapIntoIter<K_, V_> = MapIntoIter<K_, V_>;
     type MapIter<'a, K_: 'a, V_: 'a> = MapIter<'a, K_, V_>;
 
