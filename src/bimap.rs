use core::borrow::Borrow;
use core::fmt;
use core::iter::FromIterator;
use core::marker::PhantomData;
use core::ops::{Deref, RangeBounds};
use std::iter::FusedIterator;

use crate::maps;
use crate::traits::*;
use crate::util::{deref_pair, swap_pair, Ref};

#[derive(Clone, Copy, Debug, Eq, Hash, Ord, PartialEq, PartialOrd)]
pub enum Overwritten<L, R> {
    One((L, R)),
    Two((L, R), (L, R)),
}

<<<<<<< HEAD
/// A bidirectional map.
=======
>>>>>>> 20c28a5a
#[derive(Eq, Hash, Ord, PartialEq, PartialOrd)]
pub struct BiMap<LMap, RMap> {
    lmap: LMap,
    rmap: RMap,
}

impl<L, R, LMap, RMap> BiMap<LMap, RMap>
where
    LMap: Map<Key = L, Value = R>,
    RMap: Map<Key = R, Value = L>,
{
    pub fn new() -> Self {
        Self {
            lmap: LMap::new(),
            rmap: RMap::new(),
        }
    }

<<<<<<< HEAD
    pub fn len(&self) -> usize {
        self.lmap.len()
    }

    pub fn is_empty(&self) -> bool {
        self.lmap.is_empty()
    }

    pub fn iter(&self) -> Iter<'_, L, R, LMap, RMap> {
        Iter {
            iter: self.lmap.map_iter(),
            marker: PhantomData,
        }
=======
    pub fn insert(&mut self, l: L, r: R) -> Option<Overwritten<L, R>> {
        let overwritten = match (self.remove_left(&l), self.remove_right(&r)) {
            (None, None) => None,
            (Some(pair), None) | (None, Some(pair)) => Some(Overwritten::One(pair)),
            (Some(lpair), Some(rpair)) => Some(Overwritten::Two(lpair, rpair)),
        };
        self.insert_unchecked(l, r);
        overwritten
>>>>>>> 20c28a5a
    }

    pub fn try_insert(&mut self, l: L, r: R) -> Result<(), (L, R)> {
        if self.lmap.contains(&l) || self.rmap.contains(&r) {
            Err((l, r))
        } else {
            self.insert_unchecked(l, r);
            Ok(())
        }
    }

    pub fn insert(&mut self, l: L, r: R) -> Option<Overwritten<L, R>> {
        let overwritten = match (self.remove_left(&l), self.remove_right(&r)) {
            (None, None) => None,
            (Some(pair), None) | (None, Some(pair)) => Some(Overwritten::One(pair)),
            (Some(lpair), Some(rpair)) => Some(Overwritten::Two(lpair, rpair)),
        };
        self.insert_unchecked(l, r);
        overwritten
    }

    fn insert_unchecked(&mut self, l: L, r: R) {
        let (l0, l1) = Ref::new(l);
        let (r0, r1) = Ref::new(r);
        self.lmap.insert((l0, r0));
        self.rmap.insert((r1, l1));
    }

    pub fn contains_pair(&self, l: &LMap::Key, r: &RMap::Key) -> bool
    where
        L: Eq,
        R: Eq,
    {
        self.get_left(l) == Some(r)
    }
}

/// # Map methods for the left map
impl<L, R, LMap, RMap> BiMap<LMap, RMap>
where
    LMap: Map<Key = L, Value = R>,
    RMap: Map<Key = R, Value = L>,
{
    pub fn contains_left<Q: ?Sized>(&self, l: &Q) -> bool
    where
        LMap: Contains<Q>,
    {
        self.lmap.contains(l)
    }

    pub fn get_left<Q: ?Sized>(&self, l: &Q) -> Option<&R>
    where
        LMap: Get<Q>,
    {
        self.lmap.get(l).map(Deref::deref)
    }

<<<<<<< HEAD
=======
    pub fn get_right<Q: ?Sized>(&self, r: &Q) -> Option<&L>
    where
        RMap: Get<Q>,
    {
        self.rmap.get(r).map(Deref::deref)
    }

>>>>>>> 20c28a5a
    pub fn remove_left<Q: ?Sized>(&mut self, l: &Q) -> Option<(L, R)>
    where
        LMap: Remove<Q>,
    {
        self.lmap.remove(l).map(|(l0, r0)| {
            let (r1, l1) = self.rmap.remove(&r0).unwrap();
            (Ref::join(l0, l1), Ref::join(r0, r1))
        })
    }

    pub fn iter_left(&self) -> IterLeft<'_, L, R, LMap> {
        IterLeft {
            iter: self.lmap.map_iter(),
        }
    }
}

/// # Map methods on the right map
impl<L, R, LMap, RMap> BiMap<LMap, RMap>
where
    LMap: Map<Key = L, Value = R>,
    RMap: Map<Key = R, Value = L>,
{
    pub fn contains_right<Q: ?Sized>(&self, r: &Q) -> bool
    where
        RMap: Contains<Q>,
    {
        self.rmap.contains(r)
    }

    pub fn get_right<Q: ?Sized>(&self, r: &Q) -> Option<&L>
    where
        RMap: Get<Q>,
    {
        self.rmap.get(r).map(Deref::deref)
    }

    pub fn remove_right<Q: ?Sized>(&mut self, r: &Q) -> Option<(L, R)>
    where
        RMap: Remove<Q>,
    {
        self.rmap.remove(r).map(|(r0, l0)| {
            let (l1, r1) = self.lmap.remove(&l0).unwrap();
            (Ref::join(l0, l1), Ref::join(r0, r1))
        })
    }

<<<<<<< HEAD
=======
    pub fn retain<F>(&mut self, f: F)
    where
        F: FnMut(&L, &R) -> bool,
    {
        Self::retain_helper(&mut self.lmap, &mut self.rmap, f);
    }

    fn retain_helper<F>(lmap: &mut LMap, rmap: &mut RMap, mut f: F)
    where
        F: FnMut(&L, &R) -> bool,
    {
        lmap.retain(|l, r| {
            let keep = f(l, r);
            if !keep {
                rmap.remove(&r);
            }
            keep
        })
    }

    pub fn iter(&self) -> Iter<'_, L, R, LMap, RMap> {
        Iter {
            iter: self.lmap.map_iter(),
            marker: PhantomData,
        }
    }

    pub fn iter_left(&self) -> IterLeft<'_, L, R, LMap> {
        IterLeft {
            iter: self.lmap.map_iter(),
        }
    }

>>>>>>> 20c28a5a
    pub fn iter_right(&self) -> IterRight<'_, L, R, RMap> {
        IterRight {
            iter: self.rmap.map_iter(),
        }
    }
}

impl<L, R, RMap> BiMap<maps::btree::InnerMap<L, R>, RMap> {
    pub fn left_range<T: ?Sized, A>(&self, range: A) -> LeftRange<'_, L, R>
    where
        L: Ord + Borrow<T>,
        T: Ord,
        A: RangeBounds<T>,
    {
        LeftRange {
            iter: self.lmap.range(range),
        }
    }
}

impl<L, R, LMap> BiMap<LMap, maps::btree::InnerMap<R, L>> {
    pub fn right_range<T: ?Sized, A>(&self, range: A) -> RightRange<'_, L, R>
    where
        R: Ord + Borrow<T>,
        T: Ord,
        A: RangeBounds<T>,
    {
        RightRange {
            iter: self.rmap.range(range),
        }
    }
}

impl<L, R, LMap, RMap> Clone for BiMap<LMap, RMap>
where
    LMap: Map<Key = L, Value = R>,
    RMap: Map<Key = R, Value = L>,
    L: Clone,
    R: Clone,
{
    fn clone(&self) -> Self {
        let mut new = Self::new();
        for (l, r) in self {
            new.insert_unchecked(l.clone(), r.clone());
        }
        new
    }
}

impl<L, R, LMap, RMap> Default for BiMap<LMap, RMap>
where
    LMap: Map<Key = L, Value = R>,
    RMap: Map<Key = R, Value = L>,
{
    fn default() -> Self {
        Self::new()
    }
}

impl<L, R, LMap, RMap> fmt::Debug for BiMap<LMap, RMap>
where
    LMap: Map<Key = L, Value = R>,
    RMap: Map<Key = R, Value = L>,
    L: fmt::Debug,
    R: fmt::Debug,
{
    fn fmt(&self, f: &mut fmt::Formatter) -> fmt::Result {
<<<<<<< HEAD
        f.debug_set().entries(self).finish()
=======
        f.debug_set().entries(self.iter()).finish()
>>>>>>> 20c28a5a
    }
}

impl<L, R, LMap, RMap> FromIterator<(L, R)> for BiMap<LMap, RMap>
where
    LMap: Map<Key = L, Value = R>,
    RMap: Map<Key = R, Value = L>,
{
    fn from_iter<I>(iter: I) -> Self
    where
        I: IntoIterator<Item = (L, R)>,
    {
        let mut new = Self::new();
        for (l, r) in iter {
            new.insert(l, r);
        }
        new
    }
}

impl<L, R, LMap, RMap> Extend<(L, R)> for BiMap<LMap, RMap>
where
    LMap: Map<Key = L, Value = R>,
    RMap: Map<Key = R, Value = L>,
{
    fn extend<I>(&mut self, iter: I)
    where
        I: IntoIterator<Item = (L, R)>,
    {
        for (l, r) in iter {
            self.insert(l, r);
        }
    }
}

// impl<L, R, LMap, RMap> IntoIterator for BiMap<LMap, RMap>
// where
//     LMap: Map<Key = L, Value = R>,
//     RMap: Map<Key = R, Value = L>,
// {
//     type Item = (L, R);
//     type IntoIter = IntoIter<L, R, LMap, RMap>;

//     fn into_iter(self) -> Self::IntoIter {
//         self.into_iter()
//     }
// }

impl<'a, L: 'a, R: 'a, LMap, RMap> IntoIterator for &'a BiMap<LMap, RMap>
where
    LMap: Map<Key = L, Value = R>,
    RMap: Map<Key = R, Value = L>,
{
    type Item = (&'a L, &'a R);
    type IntoIter = Iter<'a, L, R, LMap, RMap>;

    fn into_iter(self) -> Self::IntoIter {
        self.iter()
    }
}

pub struct Iter<'a, L: 'a, R: 'a, LMap: Map, RMap: Map> {
    iter: LMap::MapIter<'a, L, R>,
    marker: PhantomData<(LMap, RMap)>,
}

impl<'a, L, R, LMap, RMap> Iterator for Iter<'a, L, R, LMap, RMap>
where
    LMap: Map<Key = L, Value = R>,
    RMap: Map<Key = R, Value = L>,
{
    type Item = (&'a L, &'a R);

    fn next(&mut self) -> Option<Self::Item> {
        self.iter.next().map(deref_pair)
    }

    fn size_hint(&self) -> (usize, Option<usize>) {
        self.iter.size_hint()
    }
}

pub struct IterLeft<'a, L: 'a, R: 'a, LMap: Map> {
    iter: LMap::MapIter<'a, L, R>,
}

impl<'a, L, R, LMap> Iterator for IterLeft<'a, L, R, LMap>
where
    LMap: Map<Key = L, Value = R>,
{
    type Item = (&'a L, &'a R);

    fn next(&mut self) -> Option<Self::Item> {
        self.iter.next().map(deref_pair)
    }

    fn size_hint(&self) -> (usize, Option<usize>) {
        self.iter.size_hint()
    }
}

impl<'a, L, R, LMap> DoubleEndedIterator for IterLeft<'a, L, R, LMap>
where
    LMap: Map<Key = L, Value = R>,
    LMap::MapIter<'a, L, R>: DoubleEndedIterator,
{
    fn next_back(&mut self) -> Option<Self::Item> {
        self.iter.next_back().map(deref_pair)
    }
}

impl<'a, L, R, LMap> ExactSizeIterator for IterLeft<'a, L, R, LMap>
where
    LMap: Map<Key = L, Value = R>,
    LMap::MapIter<'a, L, R>: ExactSizeIterator,
{
}

impl<'a, L, R, LMap> FusedIterator for IterLeft<'a, L, R, LMap>
where
    LMap: Map<Key = L, Value = R>,
    LMap::MapIter<'a, L, R>: FusedIterator,
{
}

pub struct IterRight<'a, L: 'a, R: 'a, RMap: Map> {
    iter: RMap::MapIter<'a, R, L>,
}

impl<'a, L: 'a, R: 'a, RMap> Iterator for IterRight<'a, L, R, RMap>
where
    RMap: Map<Key = R, Value = L>,
{
    type Item = (&'a L, &'a R);

    fn next(&mut self) -> Option<Self::Item> {
        self.iter.next().map(deref_pair).map(swap_pair)
    }

    fn size_hint(&self) -> (usize, Option<usize>) {
        self.iter.size_hint()
    }
}

pub struct LeftRange<'a, L: 'a, R: 'a> {
    iter: maps::btree::Range<'a, L, R>,
}

impl<'a, L, R> Iterator for LeftRange<'a, L, R> {
    type Item = (&'a L, &'a R);

    fn next(&mut self) -> Option<Self::Item> {
        self.iter.next().map(deref_pair)
    }

    fn size_hint(&self) -> (usize, Option<usize>) {
        self.iter.size_hint()
    }
}

pub struct RightRange<'a, L: 'a, R: 'a> {
    iter: maps::btree::Range<'a, R, L>,
}

impl<'a, L, R> Iterator for RightRange<'a, L, R> {
    type Item = (&'a L, &'a R);

    fn next(&mut self) -> Option<Self::Item> {
        self.iter.next().map(deref_pair).map(swap_pair)
    }

    fn size_hint(&self) -> (usize, Option<usize>) {
        self.iter.size_hint()
    }
}<|MERGE_RESOLUTION|>--- conflicted
+++ resolved
@@ -15,10 +15,7 @@
     Two((L, R), (L, R)),
 }
 
-<<<<<<< HEAD
 /// A bidirectional map.
-=======
->>>>>>> 20c28a5a
 #[derive(Eq, Hash, Ord, PartialEq, PartialOrd)]
 pub struct BiMap<LMap, RMap> {
     lmap: LMap,
@@ -37,7 +34,6 @@
         }
     }
 
-<<<<<<< HEAD
     pub fn len(&self) -> usize {
         self.lmap.len()
     }
@@ -51,7 +47,17 @@
             iter: self.lmap.map_iter(),
             marker: PhantomData,
         }
-=======
+    }
+
+    pub fn try_insert(&mut self, l: L, r: R) -> Result<(), (L, R)> {
+        if self.lmap.contains(&l) || self.rmap.contains(&r) {
+            Err((l, r))
+        } else {
+            self.insert_unchecked(l, r);
+            Ok(())
+        }
+    }
+
     pub fn insert(&mut self, l: L, r: R) -> Option<Overwritten<L, R>> {
         let overwritten = match (self.remove_left(&l), self.remove_right(&r)) {
             (None, None) => None,
@@ -60,26 +66,6 @@
         };
         self.insert_unchecked(l, r);
         overwritten
->>>>>>> 20c28a5a
-    }
-
-    pub fn try_insert(&mut self, l: L, r: R) -> Result<(), (L, R)> {
-        if self.lmap.contains(&l) || self.rmap.contains(&r) {
-            Err((l, r))
-        } else {
-            self.insert_unchecked(l, r);
-            Ok(())
-        }
-    }
-
-    pub fn insert(&mut self, l: L, r: R) -> Option<Overwritten<L, R>> {
-        let overwritten = match (self.remove_left(&l), self.remove_right(&r)) {
-            (None, None) => None,
-            (Some(pair), None) | (None, Some(pair)) => Some(Overwritten::One(pair)),
-            (Some(lpair), Some(rpair)) => Some(Overwritten::Two(lpair, rpair)),
-        };
-        self.insert_unchecked(l, r);
-        overwritten
     }
 
     fn insert_unchecked(&mut self, l: L, r: R) {
@@ -118,16 +104,6 @@
         self.lmap.get(l).map(Deref::deref)
     }
 
-<<<<<<< HEAD
-=======
-    pub fn get_right<Q: ?Sized>(&self, r: &Q) -> Option<&L>
-    where
-        RMap: Get<Q>,
-    {
-        self.rmap.get(r).map(Deref::deref)
-    }
-
->>>>>>> 20c28a5a
     pub fn remove_left<Q: ?Sized>(&mut self, l: &Q) -> Option<(L, R)>
     where
         LMap: Remove<Q>,
@@ -175,42 +151,6 @@
         })
     }
 
-<<<<<<< HEAD
-=======
-    pub fn retain<F>(&mut self, f: F)
-    where
-        F: FnMut(&L, &R) -> bool,
-    {
-        Self::retain_helper(&mut self.lmap, &mut self.rmap, f);
-    }
-
-    fn retain_helper<F>(lmap: &mut LMap, rmap: &mut RMap, mut f: F)
-    where
-        F: FnMut(&L, &R) -> bool,
-    {
-        lmap.retain(|l, r| {
-            let keep = f(l, r);
-            if !keep {
-                rmap.remove(&r);
-            }
-            keep
-        })
-    }
-
-    pub fn iter(&self) -> Iter<'_, L, R, LMap, RMap> {
-        Iter {
-            iter: self.lmap.map_iter(),
-            marker: PhantomData,
-        }
-    }
-
-    pub fn iter_left(&self) -> IterLeft<'_, L, R, LMap> {
-        IterLeft {
-            iter: self.lmap.map_iter(),
-        }
-    }
-
->>>>>>> 20c28a5a
     pub fn iter_right(&self) -> IterRight<'_, L, R, RMap> {
         IterRight {
             iter: self.rmap.map_iter(),
@@ -278,11 +218,7 @@
     R: fmt::Debug,
 {
     fn fmt(&self, f: &mut fmt::Formatter) -> fmt::Result {
-<<<<<<< HEAD
         f.debug_set().entries(self).finish()
-=======
-        f.debug_set().entries(self.iter()).finish()
->>>>>>> 20c28a5a
     }
 }
 
